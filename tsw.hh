#infdef TSW_HEADER_INCLUDED
#define TSW_HEADER_INCLUDED
/**
  * (T)hread-(S)afe cached data (W)riter for C++ 11
  *
  * Copyright (c) 2015 Jan Pipek (MIT licence)
  *
  * This file can be used as is without external dependencies,
  * see https://github.com/janpipek/tsw .
  */

#include <tuple>
#include <vector>
#include <iostream>
#include <utility>
#include <array>
#include <fstream>
#include <iomanip>
#include <memory>
#include <stdexcept>

#define TSW_USE_POSIX_THREADS
#define noexcept
#define nullptr 0
#define constexpr const
#define override

#ifdef TSW_USE_POSIX_THREADS
    #include <pthread.h>
    #define TSW_MUTEX_DECLARATION pthread_mutex_t _mutex
    #define TSW_MUTEX_INITIALIZATION pthread_mutexattr_t attr;\
        pthread_mutexattr_init(&attr);\
        pthread_mutexattr_settype(&attr, PTHREAD_MUTEX_RECURSIVE);\
        pthread_mutex_init(&_mutex, &attr)
    #define TSW_LOCK bool ok = true;\
        pthread_mutex_lock(&_mutex);\
        try {
    #define TSW_UNLOCK } \
        catch(...) { ok = false; }\
        pthread_mutex_unlock(&_mutex);\
        if (!ok) {\
            throw std::runtime_error("Error in threaded writing");\
        }
#else
    #ifdef TSW_NO_THREADS
        #define TSW_MUTEX_INITIALIZATION
        #define TSW_MUTEX_DECLARATION
        #define TSW_LOCK
        #define TSW_UNLOCK
    #else
        #define TSW_USE_CPPT11_THREADS
        #include <mutex>
        #define TSW_MUTEX_INITIALIZATION
        #define TSW_MUTEX_DECLARATION std::recursive_mutex _mutex
        #define TSW_LOCK { std::lock_guard<std::recursive_mutex> lock(_mutex)
        #define TSW_UNLOCK }
    #endif
#endif

namespace tsw
{
    /**
      * @short Base class of all thread safe writers.
      *
      * The implementation is defined using templates (including most methods)
      * Only non-templated abstract methods can be declared (as interface) here.
      */
    class ThreadSafeWriter
    {
    public:
        /**
          * @short Set how many rows will be cached at maximum
          *        before the flushing is forced.
          */
        virtual void SetCacheCapacity(size_t capacity) = 0;

        virtual bool IsFlushRequired() const = 0;

        /**
          * @short This method forces data to be written to the file.
          *
          * Automatically triggered when the cache is full and in the destructor.
          */
        virtual void Flush() = 0;

        virtual ~ThreadSafeWriter() = default;     // Enable polymorphism

        virtual size_t GetItemsStored() const noexcept = 0;

        virtual size_t GetItemsWritten() const noexcept = 0;
    };

    template <class... Ts> class BaseThreadSafeWriter : public ThreadSafeWriter { };

    /**
      * @short Base templated class implementing the cache and thread-safety.
      *
      * The particular method for writing is to be implemented in child classes.
      */
    template <class U, class... Ts> class BaseThreadSafeWriter<U, Ts...> : public BaseThreadSafeWriter<>
    {
    public:
<<<<<<< HEAD
        BaseThreadSafeWriter() : _data(), _columnNames(nullptr)
=======
        BaseThreadSafeWriter() : _columnNames(nullptr), _cacheCapacity(1000), _itemsStored(0), _itemsWritten(0)
>>>>>>> 54698914
        {
            TSW_MUTEX_INITIALIZATION;
        }

        constexpr static size_t itemDim = sizeof...(Ts) + 1;

        typedef std::array<std::string, itemDim> nameCollectionT;

        typedef std::tuple<U, Ts...> itemT;

        void SetColumnNames(const nameCollectionT& columnNames)
        {
            TSW_LOCK;
            if (_itemsStored)
            {
                throw std::runtime_error("Cannot change column names after items were already written.");
            }            
            _columnNames.reset(new nameCollectionT(columnNames));
            TSW_UNLOCK;
        }

        template <class... Vs> void SetColumnNames(const std::string& name1, const Vs&... names)
        {
            static_assert(sizeof...(Vs) == (itemDim - 1), "Column names must be of the same dimension as data.");
            
            TSW_LOCK;
            if (_itemsStored)
            {
                throw std::runtime_error("Cannot change column names after items were already written.");
            }
            auto temp = nameCollectionT{name1, names...};
            _columnNames.reset(new nameCollectionT(temp));
            TSW_UNLOCK;
        }

        void Store(const itemT& item)
        {
            TSW_LOCK;
            _data.push_back(item);
            if (IsFlushRequired())
            {
                Flush();
            }
            _itemsStored++;
            TSW_UNLOCK;
        }

        void Store(const U& first, const Ts&... args)
        {
            Store(std::make_tuple(first, args...));
        }

        bool IsFlushRequired() const override
        {
            return _data.size() == _cacheCapacity;
        }

        void SetCacheCapacity(size_t capacity) override
        {
            TSW_LOCK;
            _cacheCapacity = capacity;
            if (IsFlushRequired())
            {
                Flush();
            }
            else
            {
                _data.reserve(_cacheCapacity);
            }
            TSW_UNLOCK;
        }

        void Flush() override
        {
            TSW_LOCK;
            StartFlush();
            int localWritten = 0;
            for (auto item = _data.begin(); item != _data.end(); item++)
            {
            // for (auto item : _data) {
                Write(*item);
                localWritten++;
            }
            _itemsWritten += localWritten;
            FinishFlush();
            _data.clear();
            _data.reserve(_cacheCapacity);
            TSW_UNLOCK;
        }

        virtual size_t GetItemsStored() const noexcept override { return _itemsStored; }

        virtual size_t GetItemsWritten() const noexcept override { return _itemsWritten; }

    protected:
        virtual void StartFlush() { }

        virtual void FinishFlush() { }

        virtual void Write(const std::tuple<U, Ts...>& item) = 0;

        size_t _cacheCapacity;

        size_t _itemsStored;

        size_t _itemsWritten;

        std::vector<itemT> _data;

        TSW_MUTEX_DECLARATION;

        std::unique_ptr<nameCollectionT> _columnNames;
    };

    template <class... Ts> class TSVWriter : public BaseThreadSafeWriter<> { };

    /**
      * @short Writer for tabular text formats (TSV, CSV, ...)
      *
      * The default variant uses \n for line separation, \t for column separation.
      *
      * Warning: strings are not escaped in any way
      */
    template <class U, class... Ts> class TSVWriter<U, Ts...> : public BaseThreadSafeWriter<U, Ts...>
    {
    protected:
        using BaseThreadSafeWriter<U, Ts...>::_columnNames;

        using BaseThreadSafeWriter<U, Ts...>::Flush;

    public:
        using BaseThreadSafeWriter<U, Ts...>::itemDim;

        TSVWriter(const std::string& fileName) : _opened(false), _fileName(fileName), _stream(nullptr),
            _columnSeparator("\t"), _lineSeparator("\n"), _precision(6)
        {
        }

        TSVWriter(const TSVWriter& other) = delete;

        TSVWriter& operator=(const TSVWriter& other) = delete;

        virtual ~TSVWriter()
        {
            Flush();
            if (_opened)
            {
                _stream->close();
            }
        }

        void SetColumnSeparator(const std::string& sep)
        {
            _columnSeparator = sep;
        }

        void SetLineSeparator(const std::string& sep)
        {
            _lineSeparator = sep;
        }

        void SetPrecision(int digits)
        {
            _precision = digits;
            if (_opened)
            {
                (*_stream) << std::setprecision(_precision);
            }
        }

    protected:
        void Open()
        {
            _stream.reset(new std::ofstream(_fileName));
            (*_stream) << std::setprecision(_precision);
            if (_columnNames)
            {
                for (size_t i = 0; i < itemDim - 1; i++)
                {
                    *_stream << (*_columnNames)[i] << _columnSeparator;
                }
                *_stream << (*_columnNames)[itemDim - 1] << _lineSeparator;
                _stream->flush();
            }
            _opened = true;
        }

        bool _opened;

        std::string _fileName;

        std::unique_ptr<std::ofstream> _stream;

        std::string _columnSeparator;

        std::string _lineSeparator;

        int _precision;

        void StartFlush() override
        {
            if (!_opened)
            {
                Open();
            }
        }

        void FinishFlush() override
        {
            _stream->flush();
        }

        void Write(const std::tuple<U, Ts...>& item) override
        {
            WriteItem(item);
        }

        template<std::size_t I = 0, typename... Vs> inline typename std::enable_if<I == sizeof...(Vs), void>::type WriteItem(const std::tuple<Vs...>&)
        {
            *_stream << _lineSeparator;
        }

        template<std::size_t I = 0, typename... Vs> inline typename std::enable_if<I < sizeof...(Vs), void>::type WriteItem(const std::tuple<Vs...>& t)
        {
            *_stream << std::get<I>(t) << _columnSeparator;
            WriteItem<I + 1, Vs...>(t);
        }
    };
}
#endif<|MERGE_RESOLUTION|>--- conflicted
+++ resolved
@@ -1,4 +1,4 @@
-#infdef TSW_HEADER_INCLUDED
+#ifndef TSW_HEADER_INCLUDED
 #define TSW_HEADER_INCLUDED
 /**
   * (T)hread-(S)afe cached data (W)riter for C++ 11
@@ -9,6 +9,23 @@
   * see https://github.com/janpipek/tsw .
   */
 
+// Some hacking to make this work in various gcc older versions
+#if __GNUG__ && !defined(__clang_major__)
+    #if __GNUG__ < 4 || (__GNUG__ == 4 && __GNUC_MINOR < 4)
+        #error Only supported in gcc >= 4.4
+    #endif
+    #if (__GNUG__ == 4 && __GNUC_MINOR < 5)
+        #define noexcept
+    #endif
+    #if (__GNUG__ == 4 && __GNUC_MINOR < 6)
+        #define constexpr const
+        #define nullptr 0   // Good style but necessary
+    #endif
+    #if (__GNUG__ == 4 && __GNUC_MINOR < 7)
+        #define override    // Good style but necessary
+    #endif
+#endif
+
 #include <tuple>
 #include <vector>
 #include <iostream>
@@ -19,12 +36,7 @@
 #include <memory>
 #include <stdexcept>
 
-#define TSW_USE_POSIX_THREADS
-#define noexcept
-#define nullptr 0
-#define constexpr const
-#define override
-
+// Enable explicitely not to use standard thread API (question is if it has any sense...)
 #ifdef TSW_USE_POSIX_THREADS
     #include <pthread.h>
     #define TSW_MUTEX_DECLARATION pthread_mutex_t _mutex
@@ -100,11 +112,7 @@
     template <class U, class... Ts> class BaseThreadSafeWriter<U, Ts...> : public BaseThreadSafeWriter<>
     {
     public:
-<<<<<<< HEAD
-        BaseThreadSafeWriter() : _data(), _columnNames(nullptr)
-=======
-        BaseThreadSafeWriter() : _columnNames(nullptr), _cacheCapacity(1000), _itemsStored(0), _itemsWritten(0)
->>>>>>> 54698914
+        BaseThreadSafeWriter() : _columnNames(), _cacheCapacity(1000), _itemsStored(0), _itemsWritten(0)
         {
             TSW_MUTEX_INITIALIZATION;
         }
@@ -238,7 +246,7 @@
     public:
         using BaseThreadSafeWriter<U, Ts...>::itemDim;
 
-        TSVWriter(const std::string& fileName) : _opened(false), _fileName(fileName), _stream(nullptr),
+        TSVWriter(const std::string& fileName) : _opened(false), _fileName(fileName), _stream(),
             _columnSeparator("\t"), _lineSeparator("\n"), _precision(6)
         {
         }
